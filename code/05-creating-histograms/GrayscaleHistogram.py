'''
 * Generate a grayscale histogram for an image.
 *
 * Usage: python GrayscaleHistogram.py <fiilename>
'''
import sys
import skimage.io
import skimage.viewer
import numpy as np
from matplotlib import pyplot as plt

# read image, based on command line filename argument;
# read the image as grayscale from the outset
<<<<<<< HEAD
image = skimage.io.imread(fname=sys.argv[1], as_gray=True)
print(image.min(), image.max())
=======
image = skimage.io.imread(fname = sys.argv[1], as_gray = True)
>>>>>>> ef3906a0

# display the image
viewer = skimage.viewer.ImageViewer(image)
viewer.show()

# create the histogram
<<<<<<< HEAD
histogram = np.histogram(image, bins=256, range=(0., 1.))[0]
=======
histogram = np.histogram(image, bins = 256, range = (0, 256))
>>>>>>> ef3906a0

# configure and draw the histogram figure
plt.figure()
plt.title("Grayscale Histogram")
plt.xlabel("grayscale value")
plt.ylabel("pixels")
plt.xlim([0, 255]) # <- named arguments do not work here

plt.plot(histogram) # <- or here
plt.show()
<|MERGE_RESOLUTION|>--- conflicted
+++ resolved
@@ -11,23 +11,14 @@
 
 # read image, based on command line filename argument;
 # read the image as grayscale from the outset
-<<<<<<< HEAD
 image = skimage.io.imread(fname=sys.argv[1], as_gray=True)
-print(image.min(), image.max())
-=======
-image = skimage.io.imread(fname = sys.argv[1], as_gray = True)
->>>>>>> ef3906a0
 
 # display the image
 viewer = skimage.viewer.ImageViewer(image)
 viewer.show()
 
 # create the histogram
-<<<<<<< HEAD
 histogram = np.histogram(image, bins=256, range=(0., 1.))[0]
-=======
-histogram = np.histogram(image, bins = 256, range = (0, 256))
->>>>>>> ef3906a0
 
 # configure and draw the histogram figure
 plt.figure()
