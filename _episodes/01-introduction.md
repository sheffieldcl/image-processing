--- conflicted
+++ resolved
@@ -18,14 +18,7 @@
 objects in an image."
 ---
 
-<<<<<<< HEAD
-We can use relatively simple image processing and computer vision techniques in
-Python, using [the skimage library](https://scikit-image.org/).
-With careful experimental design, a digital camera or a flatbed scanner,
-in conjunction with some Python code,
-can be a powerful instrument in answering many different kinds of problems.
-Consider the following problem that might be of interest to a scientist.
-=======
+
 As computer systems have become faster and more powerful,
 and cameras and other imaging systems have become commonplace
 in many other areas of life,
@@ -67,7 +60,6 @@
 one particular class of image processing technique, _morphometrics_,
 but what you will learn can be used to solve a much wider range of problems.
 
->>>>>>> 4b4d5867
 
 ## Morphometrics
 
@@ -116,17 +108,12 @@
 > research.
 {: .callout}
 
-<<<<<<< HEAD
-As we move through this workshop,
-we will learn image analysis methods useful for many different scientific problems.
-These will be linked together and applied to a real problem in
-the final end-of-workshop [capstone challenge]({{page.root}}{% link _episodes/09-challenges.md %}).
-=======
-As we move through this workshop, we will learn image analysis methods
-useful for many different scientific problems. These will be linked together
+
+As we move through this workshop, 
+we will learn image analysis methods useful for many different scientific problems. 
+These will be linked together
 and applied to a real problem in the final end-of-workshop
-[capstone challenge]({{page.root}}/09-challenges/).
->>>>>>> 4b4d5867
+[capstone challenge]({{ page.root }}{% link _episodes/09-challenges.md %}).
 
 Let's get started,
 by learning some basics about how images are represented and stored digitally.