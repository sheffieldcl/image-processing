---
title: "Image representation in skimage"
teaching: 70
exercises: 50
questions:
- "How are digital images stored in Python with the skimage computer vision library?"
objectives:
- "Explain how images are stored in NumPy arrays."
- "Explain the order of the three color values in skimage images."
- "Read, display, and save images."
- "Resize images with skimage."
- "Perform simple image thresholding with NumPy array operations."
- "Extract sub-images using array slicing."
keypoints:
- "skimage images are stored as multi-dimensional NumPy arrays."
- "In skimage images, the red channel is specified first, then the green, then
the blue, i.e., RGB."
- "Images are read from disk with the `skimage.io.imread()` function."
- "We create a window that automatically scales the displayed image
with matplotlib and calling `show()` on the global figure object."
- "Color images can be transformed to grayscale using `skimage.color.rgb2gray()` or
be read as grayscale directly by passing the argument `as_gray=True` to `skimage.io.imread()`."
- "We can resize images with the `skimage.transform.resize()` function."
- "NumPy array commands, like `image[image < 128] = 0`, and be used to manipulate
the pixels of an image."
- "Array slicing can be used to extract sub-images or modify areas of
images, e.g., `clip = image[60:150, 135:480, :]`."
- "Metadata is not retained when images are loaded as skimage images."
---

Now that we know a bit about computer images in general, let us review and expand on the concepts we just learned.

## Images are represented as NumPy arrays

In the [Image Basics]({{page.root}}/02-image-basics) episode, we learned that
images are represented as rectangular arrays of individually-colored square
pixels, and that the color of each pixel can be represented as an RGB triplet
of numbers. On import, skimage stores the information for each pixel in an n-dimensional NumPy arrays.

The rectangular shape of the array corresponds to the shape of the image,
although the order of the coordinates are reversed. The "depth" of the array
for a full-color image in skimage image is three, with one layer for each of the three channels.
The differences in the order of coordinates and the order of the channel
layers can cause some confusion, so we should spend a bit more time looking
at that.

When we think of a pixel in an image, we think of its (x, y) coordinates (in a
left-hand coordinate system) like (113, 45) and its color, specified as a RGB
triple like (245, 134, 29). In an skimage image, the same pixel would be
specified with *(y, x)* coordinates (45, 113) and *RGB* color (245, 134, 29).

Let us take a look at this idea visually. Consider this image of a chair:

![Chair image](../fig/chair-original.jpg)

A visual representation of how this image is stored as a NumPy array is:

![Chair layers](../fig/chair-layers-rgb.png)

So, when we are working with skimage images, we specify the *y* coordinate
first, then the *x* coordinate. And, the colors are stored as *RGB*
values -- red in layer 0, green in layer 1, blue in layer 2.

> ## Coordinate and color channel order
>
> CAUTION: it is vital to remember the order of the coordinates and color
> channels when dealing with images as NumPy arrays. *If* we are
> manipulating or accessing an image array directly, we specifiy the y
> coordinate first, then the x. Further, the first channel stored is the
> red channel, followed by the green, and then the blue.
>
{: .callout}

## Reading, displaying, and saving images

Skimage provides easy-to-use functions for reading, displaying, and saving
images. All of the popular image formats, such as BMP, PNG, JPEG, and TIFF
are supported, along with several more esoteric formats. See the
[skimage documentation](http://scikit-image.org/docs/stable/)
for more information.

Let us examine a simple Python program to load, display, and save an image to a
different format. Here are the first few lines:

~~~
"""
 * Python program to open, display, and save an image.
 *
"""
import skimage.io

# read image
image = skimage.io.imread(fname="data/chair.jpg")
~~~
{: .language-python}

First, we import the `io` module of skimage (`skimage.io`) so
we can read and write images. Then, we use the `skimage.io.imread()` function to read
a JPEG image entitled **chair.jpg**. Skimage reads the image, converts it from
JPEG into a NumPy array, and returns the array; we save the array in a variable
named `image`.

Next, we will do something with the image:

~~~
fig, ax = plt.subplots()
plt.imshow(image)
~~~
{: .language-python}

Once we have the image in the program, we first call `plt.subplots()` so that we will have a fresh figure with a set of axis independent from our previous calls. Next we call `plt.imshow()` in order to display the image.

> ## Why not use `skimage.io.imshow()`
>
>  The *skimage* library has its own function to display and image, so you might
> be asking why we don't use it here.  It is certainly something you should be aware of 
> and may use as you see fit in your own code, but the details of what it will do to 
> display the image is currenlty in the process of change. Thus, calling `imshow()` off the 
> *matplotlib.pyplot* library at this time insures participants have the 
> experience we need across platforms for this course, so we will be doing that instead.
>
{: .callout}

Now, we will save the image in another format:

~~~
# save a new version in .tif format
skimage.io.imsave(fname="data/chair.tif", arr=image)
~~~
{: .language-python}

The final statement in the program, `skimage.io.imsave(fname="chair.tif", arr=image)`,
writes the image to a file named `chair.tif` in the `data/` directory.
The `imsave()` function automatically
determines the type of the file, based on the file extension we provide. In
this case, the `.tif` extension causes the image to be saved as a TIFF.

> ## Metadata, revisited
>
> Remember, as mentioned in the previous section, _images saved with `imsave`
> will not retain any metadata associated with the original image
> that was loaded into Python!_
> If the image metadata is important to you, be sure to **always keep an unchanged
> copy of the original image!**
{: .callout }

> ## Extensions do not always dictate file type
>
> The skimage `imsave()` function automatically uses the file type we specify in
> the file name parameter's extension. Note that this is not always the case.
> For example, if we are editing a document in Microsoft Word, and we save the
> document as `paper.pdf` instead of `paper.docx`, the file *is not* saved as
> a PDF document.
{: .callout}

> ## Named versus positional arguments
>
> When we call functions in Python, there are two ways we can specify the
> necessary arguments. We can specify the arguments *positionally*, i.e., in
> the order the parameters appear in the function definition, or we can
> use *named arguments*.
>
> For example, the `skimage.io.imread()` function definition specifies two parameters,
> the file name to read and an optional flag value. So, we could load in the
> chair image in the sample code above using positional parameters like this:
>
> `image = skimage.io.imread('data/chair.jpg')`
>
> Since the function expects the first argument to be the file name, there is
> no confusion about what `'data/chair.jpg'` means.
>
> The style we will use in this workshop is to name each parameters, like this:
>
> `image = skimage.io.imsave(fname='data/chair.jpg')`
>
> This style will make it easier for you to learn how to use the variety of
> functions we will cover in this workshop.
{: .callout}


> ## Resizing an image (10 min)
>
> Add `import skimage.transform` to your list of imports.
> Using chair.jpg image located in the data folder, write a Python script to
> read your image into a variable named `image`. Then, resize the image to 10 percent
> of its current size using these lines of code:
>
> ~~~
> new_shape = (image.shape[0] // 10, image.shape[1] // 10, image.shape[2])
> small = skimage.transform.resize(image=image, output_shape=new_shape)
> small = skimage.img_as_ubyte(small)
> ~~~
> {: .language-python}
>
> As it is used here, the parameters to the `skimage.transform.resize()` function are the
> image to transform, `image`, the dimensions we want the new image to have, `new_shape`.
>
> Image files on disk are normally stored as whole numbers for space efficiency, but tranformations and other math operations
> often result in conversion to floating point numbers.  Using the `skimage.img_as_ubyte()` method converts it back to whole numbers
> before we save it back to disk.  If we don't convert it before saving, `skimage.io.imsave()` will do so regardless and generate a
> warning that can safely be ignored in this instance.
>
> Next, write the resized image out to a new file named `resized.jpg` in your data directory.
> Finally, use plt.imshow() with each of your image variables to display both images in your notebook.
> Don't forget to use `fig, ax = plt.subplots()` so you don't overwrite the first image with the second.
> Images may appear the same size in jupyter, but you can see the size difference by comparing the x and y scales for each.
> You can also see the differnce in file storage size on disk by hovering your mouse cursor over the original
> and the new file in the jupyter file browser, using `ls -l` in your shell, or the OS file browser if it
> is configured to show file sizes.
>
> > ## Solution
> >
> > Here is what your Python script might look like.
> >
> > ~~~
> > """
> >  * Python script to read an image, resize it, and save it
> >  * under a different name.
> > """
> > import skimage.io
> > import skimage.transform
> >
> > # read in image
> > image = skimage.io.imread'data/chair.jpg')
> >
> > # resize the image
> > new_shape = (image.shape[0] // 10, image.shape[1] // 10, image.shape[2])
> > small = skimage.transform.resize(image=image, output_shape=new_shape)
> > small = skimage.img_as_ubyte(small)
> >
> > # write out image
> > skimage.io.imsave(fname="data/resized.jpg", arr=small)
> >
> > # display images
> > fig, ax = plt.subplots()
> > plt.imshow(image)
> > fig, ax = plt.subplots()
> > plt.imshow(small)
> > ~~~
> > {: .language-python}
> >
> > The script resizes the `data/chair.jpg` image by a factor of 10 in both dimensions,
> > saves the result to the `data/resized.jpg` file, and displays original and resized for comparision.
> {: .solution}
{: .challenge}

## Manipulating pixels

In the [Image Basics]({{page.root}}/02-image-basics) episode,
we individually manipulated the colors of pixels by changing the numbers stored
in the image's NumPy array. Let's apply the principles learned there
along with some new principles to a real world example.

Suppose we are interested in this maize root cluster image. We
want to be able to focus our program's attention on the roots themselves,
while ignoring the black background.

![Root cluster image](../data/maize-root-cluster.jpg)

Since the image is stored as an array of numbers, we can simply look through
the array for pixel color values that are less than some threshold value. This
process is called *thresholding*, and we will see more powerful methods to
perform the thresholding task in the
[Thresholding]({{ page.root }}/07-thresholding/) episode. Here, though, we
will look at a simple and elegant NumPy method for thresholding. Let us develop
a program that keeps only the pixel color values in an image that have value
greater than or equal to 128. This will keep the pixels that are brighter than
half of "full brightness", i.e., pixels that do not belong to the black background.
We will start by reading the image and displaying it.

~~~
"""
* Python script to ignore low intensity pixels in an image.
"""
import skimage.io

# read input image
image = skimage.io.imread('data/maize-root-cluster.jpg')

# display original image
fig, ax = plt.subplots()
plt.imshow(image)
~~~
{: .language-python}


Now we can threshold the image and display the result.

~~~
# keep only high-intensity pixels
image[image < 128] = 0

# display modified image
fig, ax = plt.subplots()
plt.imshow(image)
~~~
{: .language-python}

The NumPy command to ignore all low-intensity pixels is `image[image < 128] = 0`.
Every pixel color value in the whole 3-dimensional array with a value less
that 128 is set to zero. In this case, the result is an image in which the
extraneous background detail has been removed.

![Thresholded root image](../fig/maize-root-cluster-threshold.jpg)

<<<<<<< HEAD
> ## Keeping only low intensity pixels (10 min)
>
> In the previous example, we showed how we could use Python and skimage to turn
> on only the high intensity pixels from an image, while turning all the low
> intensity pixels off. Now, you can practice doing the opposite -- keeping all
> the low intensity pixels while changing the high intensity ones. Consider
> this image of a Su-Do-Ku puzzle, named `data/sudoku.png`:
>
> ![Su-Do-Ku puzzle](../data/sudoku.png)
>
> Replicate the ignore low intensity script above as a starting. Then, edit the script 
> so that it turns all of the white pixels in the sudoku image to a light gray color, 
> say with all three color channel values for each formerly white pixel set to 64. Your
> results should look like this:
>
> ![Modified Su-Do-Ku puzzle](../fig/sudoku-gray.png)
>
> > ## Solution
> >
> > After modification, your program should look like this:
> >
> > ~~~
> > """
> > * Python script to modify high intensity pixels in an image.
> > """
> > import skimage.io
> >
> > # read input image
> > image = skimage.io.imread('data/sudoku.png')
> >
> > # display original image
> > fig, ax = plt.subplots()
> > plt.imshow(image)
> >
> > # change high intensity pixels to gray
> > image[image > 200] = 64
> >
> > # display modified image
> > fig, ax = plt.subplots()
> > plt.imshow(image)
> > ~~~
> > {: .language-python}
> {: .solution}
{: .challenge}

=======
>>>>>>> 4118622a

## Converting color images to grayscale

It is often easier to work with grayscale images, which have a single channel,
instead of color images, which have three channels.
Skimage offers the function `skimage.color.rgb2gray()` to achieve this.
This function adds up the three color channels in a way that matches
human color perception, see [the skimage documentation for details.](https://scikit-image.org/docs/dev/api/skimage.color.html#skimage.color.rgb2gray)
It returns a grayscale image with floating point values in the range from 0 to 1.
We can use the function `skimage.util.img_as_ubyte()` in order to convert it back to the
original data type and the data range back 0 to 255.
Note that it is often better to use image values represented by floating point values,
because using floating point numbers is numerically more stable.

~~~
"""
* Python script to load a color image as grayscale.
"""
import skimage.io
import skimage.color

# read input image
image = skimage.io.imread('data/chair.jpg')

# display original image
fig, ax = plt.subplots()
plt.imshow(image)

# convert to grayscale and display
gray_image = skimage.color.rgb2gray(image)
fig, ax = plt.subplots()
plt.imshow(gray_image)
~~~
{: .language-python}

We can also load color images as grayscale directly by passing the argument `as_gray=True` to
`skimage.io.imread()`.

~~~
"""
* Python script to load a color image as grayscale.
"""
import skimage.io
import skimage.color

# read input image, based on filename parameter
image = skimage.io.imread('data/chair.jpg', as_gray=True)

# display grayscale image
fig, ax = plt.subplots()
plt.imshow(image)
~~~
{: .language-python}

> ## Keeping only low intensity pixels (10 min)
>
> A little earlier, we showed how we could use Python and skimage to turn
> on only the high intensity pixels from an image, while turning all the low
> intensity pixels off.
> Now, you can practice doing the opposite -- keeping all
> the low intensity pixels while changing the high intensity ones.
>
> The file `data/sudoku.png` is an RGB image of a sudoku puzzle:
>
> ![Su-Do-Ku puzzle](../data/sudoku.png)
>
> Your task is to turn all of the white pixels in the image to a light gray color,
> say with the intensity of each formerly white pixel set to 64.
> The results should look like this:
>
> ![Modified Su-Do-Ku puzzle](../fig/sudoku-gray.png)
>
> _Hint: this is an instance where it is helpful to convert the image from RGB to grayscale._
>
> > ## Solution
> >
> > First, load the image file in and convert it to grayscale:
> >
> > ~~~
> > import skimage.io
> >
> > image = skimage.io.imread(fname='data/sudoku.png', as_gray=True)
> > ~~~
> > {: .language-python }
> >
> > Then, change all high intensity pixel values to 64:
> >
> > ~~~
> > image[image > 200] = 64
> > ~~~
> > {: .language-python }
> >
> > Finally, display modified image:
> >
> > ~~~
> > skimage.io.imshow(image)
> > ~~~
> > {: .language-python}
> {: .solution}
{: .challenge}


## Access via slicing

As noted in the previous lesson skimage images are stored as NumPy arrays, so we can use array slicing to select rectangular areas of an image. Then, we can save the selection as a new image, change the pixels in the image, and so on. It is important to
remember that coordinates are specified in *(y, x)* order and that color values
are specified in *(r, g, b)* order when doing these manipulations.

Consider this image of a whiteboard, and suppose that we want to create a
sub-image with just the portion that says "odd + even = odd," along with the
red box that is drawn around the words.

![Whiteboard image](../data/board.jpg)

Using the same display technique we have used throught this course, we can 
determine the coordinates of the corners of the area we wish to extract by hovering the mouse near the points of interest and noting the coordinates. 
If we do that, we might settle on a rectangular
area with an upper-left coordinate of *(135, 60)* and a lower-right coordinate
of *(480, 150)*, as shown in this version of the whiteboard picture:

![Whiteboard coordinates](../fig/board-coordinates.jpg)

Note that the coordinates in the preceding image are specified in *(x, y)*
order. Now if our entire whiteboard image is stored as an skimage image named
`image`, we can create a new image of the selected region with a statement like
this:

`clip = image[60:151, 135:481, :]`

Our array slicing specifies the range of y-coordinates first, `60:151`, and
then the range of x-coordinates, `135:481`. Note we go one beyond the maximum
value in each dimension, so that the entire desired area is selected.
The third part of the slice, `:`, indicates that we want all three color
channels in our new image.

A script to create the subimage would start by loading the image:

~~~
"""
 * Python script demonstrating image modification and creation via
 * NumPy array slicing.
"""
import skimage.io

# load and display original image
image = skimage.io.imread(fname="data/board.jpg")
fig, ax = plt.subplots()
plt.imshow(image)
~~~
{: .language-python}

Then we use array slicing to
create a new image with our selected area and then display the new image.

~~~
# extract, display, and save sub-image
clip = image[60:151, 135:481, :]
fig, ax = plt.subplots()
plt.imshow(clip)
skimage.io.imsave(fname="data/clip.tif", arr=clip)
~~~
{: .language-python}

We can also change the values in an image, as shown next.

~~~
# replace clipped area with sampled color
color = image[330, 90]
image[60:151, 135:481] = color
fig, ax = plt.subplots()
plt.imshow(image)
~~~
{: .language-python}

First, we sample a single pixel's color at a particular location of the
image, saving it in a variable named `color`, which creates a 1 × 1 × 3 NumPy array with the blue,
green, and red color values for the pixel located at *(y = 330, x = 90)*. Then,
with the `img[60:151, 135:481] = color` command, we modify the image in the
specified area. From a NumPy perspective, this changes all the pixel values within that range
to array saved in the `color` variable. In this case, the command "erases" that area of the whiteboard,
replacing the words with a beige color, as shown in the final image produced by
the program:

!["Erased" whiteboard](../fig/board-final.jpg)

> ## Practicing with slices (10 min - optional, not included in timing)
>
> Using the techniques you just learned, write a script that creates, displays, and saves a sub-image
> containing only the plant and its roots from 'data/maize-root-cluster.jpg'
>
> > ## Solution
> >
> > Here is the completed Python program to select only the plant and roots
> > in the image.
> >
> > ~~~
> > """
> >  * Python script to extract a sub-image containing only the plant and
> >  * roots in an existing image.
> > """
> > import skimage.io
> >
> > # load and display original image
> > image = skimage.io.imread(fname="data/maize-root-cluster.jpg")
> > fig, ax = plt.subplots()
> > plt.imshow(image)
> >
> > # extract, display, and save sub-image
> > # WRITE YOUR CODE TO SELECT THE SUBIMAGE NAME clip HERE:
> > clip = image[0:1999, 1410:2765, :]
> > fig, ax = plt.subplots()
> > plt.imshow(clip)
> >
> >
> > # WRITE YOUR CODE TO SAVE clip HERE
> > skimage.io.imsave(fname="data/clip.jpg", arr=clip)
> > ~~~
> > {: .language-python}
> {: .solution}
{: .challenge}


> ## Slicing and the colorimetric challenge (20 min)
>
> In [the introductory episode]({{page.root}}/01-introduction/), we were
> introduced to a colorimetric challenge, namely, graphing the color values of
> a solution in a titration, to see when the color change takes place. Let's
> start thinking about how to solve that problem.
>
> One part of our ultimate solution will be sampling the color channel values
> from an image of the solution. To make our graph more reliable, we will want
> to calculate a mean channel value over several pixels, rather than simply
> focusing on one pixel from the image.
>
> Open the `data/titration.tiff` image and display it.
>
> ![Titration image](../fig/titration.jpg)
>
> Find the *(x, y)* coordinates of an area of the image you think would be good
> to sample in order to find the average channel values. Then, write a small
> Python script that computes the mean channel values for a 10 × 10 pixel
> region centered around the coordinates you chose. Print the results to the
> screen, in a format like this:
>
> ~~~
> Avg. red value: 193.7778
> Avg. green value: 189.1481
> Avg. blue value: 178.6049
> ~~~
> {: .output}
{: .challenge}<|MERGE_RESOLUTION|>--- conflicted
+++ resolved
@@ -303,54 +303,6 @@
 
 ![Thresholded root image](../fig/maize-root-cluster-threshold.jpg)
 
-<<<<<<< HEAD
-> ## Keeping only low intensity pixels (10 min)
->
-> In the previous example, we showed how we could use Python and skimage to turn
-> on only the high intensity pixels from an image, while turning all the low
-> intensity pixels off. Now, you can practice doing the opposite -- keeping all
-> the low intensity pixels while changing the high intensity ones. Consider
-> this image of a Su-Do-Ku puzzle, named `data/sudoku.png`:
->
-> ![Su-Do-Ku puzzle](../data/sudoku.png)
->
-> Replicate the ignore low intensity script above as a starting. Then, edit the script 
-> so that it turns all of the white pixels in the sudoku image to a light gray color, 
-> say with all three color channel values for each formerly white pixel set to 64. Your
-> results should look like this:
->
-> ![Modified Su-Do-Ku puzzle](../fig/sudoku-gray.png)
->
-> > ## Solution
-> >
-> > After modification, your program should look like this:
-> >
-> > ~~~
-> > """
-> > * Python script to modify high intensity pixels in an image.
-> > """
-> > import skimage.io
-> >
-> > # read input image
-> > image = skimage.io.imread('data/sudoku.png')
-> >
-> > # display original image
-> > fig, ax = plt.subplots()
-> > plt.imshow(image)
-> >
-> > # change high intensity pixels to gray
-> > image[image > 200] = 64
-> >
-> > # display modified image
-> > fig, ax = plt.subplots()
-> > plt.imshow(image)
-> > ~~~
-> > {: .language-python}
-> {: .solution}
-{: .challenge}
-
-=======
->>>>>>> 4118622a
 
 ## Converting color images to grayscale
 
@@ -446,7 +398,8 @@
 > > Finally, display modified image:
 > >
 > > ~~~
-> > skimage.io.imshow(image)
+> > fig, ax = plt.subplots()
+> > plt.imshow(image)
 > > ~~~
 > > {: .language-python}
 > {: .solution}
