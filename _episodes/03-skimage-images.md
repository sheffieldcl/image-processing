--- conflicted
+++ resolved
@@ -168,13 +168,8 @@
 > `image = skimage.io.imread('chair.jpg')`
 >
 > Since the function expects the first argument to be the file name, there is
-<<<<<<< HEAD
-> no confusion about what `'char.jpg'` means.
->
-=======
 > no confusion about what `'chair.jpg'` means.
 > 
->>>>>>> a766f2cf
 > The style we will use in this workshop is to name each parameters, like this:
 >
 > `image = skimage.io.imsave(fname='chair.jpg')`
