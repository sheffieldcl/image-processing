--- conflicted
+++ resolved
@@ -23,64 +23,8 @@
 - "Metadata is not retained when images are loaded as skimage images."
 ---
 
-<<<<<<< HEAD
-Now that we know a bit about computer images in general,
-let us review and expand on the concepts we just learned.
-
-## Images are represented as NumPy arrays
-
-In [the Image Basics episode]({{page.root}}{% link _episodes/02-image-basics.md %}),
-we learned that images are represented as
-rectangular arrays of individually-coloured square pixels,
-and that the colour of each pixel can be represented as an RGB triplet of numbers.
-On import, skimage stores the information for each pixel in an n-dimensional NumPy arrays.
-
-The rectangular shape of the array corresponds to the shape of the image,
-although the order of the coordinates are reversed.
-The "depth" of the array for a full-colour image in skimage image is three,
-with one layer for each of the three channels.
-The differences in the order of coordinates and the order of the channel
-layers can cause some confusion,
-so we should spend a bit more time looking at that.
-
-When we think of a pixel in an image,
-we think of its (cx, ry) coordinates (in a left-hand coordinate system)
-like (113, 45) and its colour,
-specified as a RGB triple like (245, 134, 29).
-In an skimage image, the same pixel would be specified with
-*(ry, cx)* coordinates (45, 113) and *RGB* colour (245, 134, 29).
-
-Let us take a look at this idea visually.
-Consider this image of a chair:
-
-![Chair image](../fig/chair-original.jpg)
-
-A visual representation of how this image is stored as a NumPy array is:
-
-![Chair layers](../fig/chair-layers-rgb.png)
-
-So, when we are working with skimage images,
-we specify the *y* coordinate first,
-then the *x* coordinate.
-And, the colours are stored as *RGB* values -
-red in layer 0,
-green in layer 1,
-blue in layer 2.
-
-> ## Coordinate and colour channel order
->
-> CAUTION: it is vital to remember the order of the coordinates and
-> colour channels when dealing with images as NumPy arrays.
-> *If* we are manipulating or accessing an image array directly,
-> we specifiy the ry coordinate first, then the cx.
-> Further, the first channel stored is the red channel,
-> followed by the green, and then the blue.
->
-{: .callout}
-=======
 We have covered much of how images are represented in computer software. In this episode we will learn some more methods
  for accessing and changing digital images.
->>>>>>> 76471566
 
 ## Reading, displaying, and saving images
 
