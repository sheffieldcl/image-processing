--- conflicted
+++ resolved
@@ -162,7 +162,7 @@
 >
 > Since the function expects the first argument to be the file name, there is
 > no confusion about what `'chair.jpg'` means.
-> 
+>
 > The style we will use in this workshop is to name each parameters, like this:
 >
 > `image = skimage.io.imsave(fname='chair.jpg')`
@@ -313,13 +313,8 @@
 
 ![Thresholded root image](../fig/02-roots-threshold.jpg)
 
-<<<<<<< HEAD
-> ## Keeping only low intensity pixels (20 min)
->
-=======
 > ## Keeping only low intensity pixels (10 min)
-> 
->>>>>>> f3ce9c5e
+>
 > In the previous example, we showed how we could use Python and skimage to turn
 > on only the high intensity pixels from an image, while turning all the low
 > intensity pixels off. Now, you can practice doing the opposite -- keeping all
@@ -505,15 +500,9 @@
 
 !["Erased" whiteboard](../fig/02-board-final.jpg)
 
-<<<<<<< HEAD
-> ## Practicing with slices (10 min)
+> ## Practicing with slices (10 min - optional, not included in timing)
 >
 > Navigate to the **Desktop/workshops/image-processing/03-skimage-images**
-=======
-> ## Practicing with slices (10 min - optional, not included in timing)
-> 
-> Navigate to the **Desktop/workshops/image-processing/03-skimage-images** 
->>>>>>> f3ce9c5e
 > directory, and edit the **RootSlice.py** program. It contains a skeleton
 > program that loads and displays the maize root image shown above. Modify
 > the program to create, display, and save a sub-image containing only the
@@ -549,55 +538,10 @@
 > {: .solution}
 {: .challenge}
 
-<<<<<<< HEAD
-
-> ## Slicing and the colorimetric challenge (10 min)
->
-> In the [introductory]({{page.root}}/01-introduction/) episode, we were
-=======
-> ## Metadata, continued (10 min - optional, not included in timing)
-> Let us return to the concept of image metadata, introduced briefly in the
-> [Image Basics]({{ page.root }}/02-image-basics/) episode. Specifically, what
-> happens to the metadata of an image when it is read into, and written from,
-> a Python program using skimage?
-> 
-> To answer this question, write a very short (three lines) Python script to 
-> read in a file and save it under a different name. Navigate to the 
-> **Desktop/workshops/image-processing/03-skimage-images** directory, and write
-> your script there. You can use the **flowers-before.jpg** as input, and save
-> the output as **flowers-after.jpg**. Then, examine the metadata from both
-> images using commands like **identify -verbose flowers-after.jpg**. Is the metadata 
-> the same? If not, what are some key differences?
-> 
-> > ## Solution
-> > 
-> > Here is a short Python script to open the image and save it in a different
-> > filename:
-> > 
-> > ~~~
-> > import skimage.io
-> >
-> > img = skimage.io.imread(fname="flowers-before.jpg")
-> > skimage.io.imsave(fname="flowers-after.jpg", arr=img)
-> > ~~~
-> > {: .python}
-> > 
-> > The newly-saved file is missing most of the original metadata. Comparing 
-> > this to the original, as shown in the 
-> > [Image Basics]({{ page.root }}/02-image-basics/) episode, it is easy to see
-> > that virtually all of the useful metadata has been lost! 
-> > 
-> > The moral of this challenge is to remember that image metadata *will not* 
-> > be preserved in images that your programs write via the `skimage.io.imsave()` 
-> > function. If metadata is important to you, take precautions to always 
-> > preserve the original files. 
-> {: .solution}
-{: .challenge}
 
 > ## Slicing and the colorimetric challenge (20 min)
-> 
-> In the [introductory]({{page.root}}/01-introduction/) episode, we were 
->>>>>>> f3ce9c5e
+>
+> In [the introductory episode]({{page.root}}/01-introduction/), we were
 > introduced to a colorimetric challenge, namely, graphing the color values of
 > a solution in a titration, to see when the color change takes place. Let's
 > start thinking about how to solve that problem.
