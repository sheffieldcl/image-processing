--- conflicted
+++ resolved
@@ -160,12 +160,7 @@
 sel[mask] = image[mask]
 
 # display the result
-<<<<<<< HEAD
 skimage.io.imshow(sel)
-=======
-viewer = skimage.viewer.ImageViewer(sel)
-viewer.show()
->>>>>>> 7916efc3
 ~~~
 {: .python}
 
