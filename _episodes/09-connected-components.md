---
title: "Connected Component Analysis"
teaching: ??
exercises: ??
questions:
- "How to extract separate objects from an image and describe these objects quantitatively."
objectives:
- "Understand the term object in the context of images."
- "Learn about pixel connectivity."
- "Learn how Connected Component Analysis (CCA) works."
- "Use CCA to produce an image that highlights every object in a different color."
- "Characterize each object with numbers that describe its appearance."
keypoints:
- "`skimage.measure.` is used to generate objects."
- "We use `skimage.measure.regionprops` to measure properties of labelled objects."
- "Color objects according to feature values."
---


## Objects

In the [thresholding episode]({{ page.root }}/07-thresholding) we have covered dividing an image in foreground and background pixels.
In the junk example image, we considered the colored shapes as foreground _objects_ on a white background.

![Original shapes image](../fig/06-junk-before.jpg)

In thresholding we went from the original image to this version:

![Mask created by thresholding](../fig/06-junk-mask.png)

Here, we created a mask that only highlights the parts of the image that we find interesting, the _objects_.
All objects have pixel value of `True` while the background pixels are `False`.

By looking at the mask image, one can count the objects that are present in the image (7).
But how did we actually do that, how did we decide which lump of pixels constitutes a single object?

<!-- TODO: Group exercise: given sheep of paper with grids of 0's and 1's, how to identify which pixels belong to an object, find a rule for each pixel to determine in which object it is  -->

## Pixel Neighborhoods

In order to decide which pixels belong to the same object, one can exploit their neighbourhood:
pixels that are directly next to each other and belong to the foreground class can be considered to belong to the same object.

Let's consider the following mask "image" with 8 rows, and 8 columns.
Note that for brevity, `0` is used to represent `False` (background) and `1` to represent `True` (foreground).

~~~
0 0 0 0 0 0 0 0
0 1 1 0 0 0 0 0
0 1 1 0 0 0 0 0
0 0 0 1 1 1 0 0
0 0 0 1 1 1 1 0
0 0 0 0 0 0 0 0
~~~
{: .output}

The pixels are organized in a rectangular grid.
In order to understand pixel neighborhoods we will introduce the concept of "jumps" between pixels.
The jumps follow two rules:
First rule is that one jump is only allowed along the column, or the row.
Diagonal jumps are not allowed.
So, from a center pixel, denoted with `o`, only the pixels indicated with an `x` are reachable:

~~~
- x -
x o x
- x -
~~~
{: .output}

The pixels on the diagonal (from `o`) are not reachable with a single jump, which is denoted by the `-`.
The pixels reachable with a single jump form the __1-jump__ neighborhood.

The second rule states that in a sequence of jumps, one may only jump in row and column direction once -> they have to be _orthogonal_.
An example of a sequence of orthogonal jumps is shown below.
Starting from `o` the first jump goes along the row to the right.
The second jump then goes along the column direction up.
After this the sequence cannot be continued as a jump has been made in row and column direction.

~~~
- - 2
- o 1
- - -
~~~
{: .output}

All pixels reachable with one, or two jumps form the __2-jump__ neighborhood.
The grid below illustrates the pixels reachable from the center pixel `o` with a single jump, highlighted with a `1`, and the pixels reachable with 2 jumps with a `2`.

~~~
2 1 2
1 o 1
2 1 2
~~~
{: .output}

We want to revisiting our example image mask from above and apply the two different neighborhood rules.
With a single jump connectivity for each pixel, we get two resulting objects, highlighted in the image with `1`'s and `2`'s.

~~~
0 0 0 0 0 0 0 0
0 1 1 0 0 0 0 0
0 1 1 0 0 0 0 0
0 0 0 2 2 2 0 0
0 0 0 2 2 2 2 0
0 0 0 0 0 0 0 0
~~~
{: .output}

In the 1-jump version, only pixels that neighbors in rows or columns, are considered connected.
With two jumps, however, we only get a single objects, as pixels are also considered connected along the diagonals.

~~~
0 0 0 0 0 0 0 0
0 1 1 0 0 0 0 0
0 1 1 0 0 0 0 0
0 0 0 1 1 1 0 0
0 0 0 1 1 1 1 0
0 0 0 0 0 0 0 0
~~~
{: .output}


> ## Exercise: Object counting
>
> How many objects with 1 orthogonal jump, how many with 2 orthogonal jumps?
>
> ~~~
> 0 0 0 0 0 0 0 0
> 0 1 0 0 0 1 1 0
> 0 0 1 0 0 0 0 0
> 0 1 0 1 1 1 0 0
> 0 1 0 1 1 0 0 0
> 0 0 0 0 0 0 0 0
> ~~~
> {: .output}
>
> 1 jump
>
> a) 1
> b) 5
> c) 2
>
> > ## Solution
> > b) 5
> {: .solution}
> 2 jumps
>
> a) 2
> b) 3
> c) 5
>
> > ## Solution
> > a) 2
> {: .solution}
{: .challenge}


> ## Jumps and neighborhoods
>
> We have just introduced how you can reach different neighboring pixels by performing one or more orthogonal jumps.
> There is also a different way of referring to these pixels: the 4- and 8-neighborhood.
> With a single jump you can reach four pixels from a given starting pixel.
> Hence, the one jump neighborhood corresponds to the 4-neighborhood.
> When two orthogonal jumps are allowed, eight pixels can be reached, so this corresponds to the 8-neighborhood.
{: .callout}

## Connected Component Analysis

In order to find the objects in an image, we want to employ an operation that is called Connected Component Analysis (CCA).
This operation takes a binary image as an input.
Usually, the `False` value in this image is associated with background pixels, and the `True` value indicates foreground, or object pixels.
Such an image can be e.g. produced with thresholding.
Given a thresholded image, CCA produces a new _labeled_ image with integer pixel values.
Pixels with the same value, belong to the same object.

We use the thresholding script as a starting point to write a program, that prints the number of objects in an image.

~~~
"""
 * Python script count objects in an image
 *
 * usage: python CCA.py <filename> <sigma> <threshold>
"""
import sys
import numpy as np
import skimage.color
import skimage.filters
import skimage.io
import skimage.viewer
import skimage.measure
import skimage.color

# get filename, sigma, and threshold value from command line
filename = sys.argv[1]
sigma = float(sys.argv[2])
t = float(sys.argv[3])

# read and display the original image
image = skimage.io.imread(fname=filename, as_gray=True)
viewer = skimage.viewer.ImageViewer(image)
viewer.show()

# blur and grayscale before thresholding
blur = skimage.filters.gaussian(image, sigma=sigma)

# perform inverse binary thresholding
mask = blur < t

# display the result
viewer = skimage.viewer.ImageViewer(mask)
viewer.show()

# Perform CCA on the mask
labeled_image, count = skimage.measure.label(mask, connectivity=2, return_num=True)

viewer = skimage.viewer.ImageViewer(labeled_image)
viewer.show()
~~~
{: .python}

<!-- Note: junk image: with sigma=2.0, threshold=0.9 -> 11 objects; with sigma=5 -> 8 objects -->

Let's examine the changes to the original thresholding script.
There is an additional import: `skimage.measure`.
We import `skimage.measure` in order to use the `skimage.measure.label` function that performs CCA.

After the imports, the parameters for sigma and the threshold are read from the command line.
The original image is displayed first, then blurring and thresholding is performed.
The resulting binary image is also displayed in an interactive viewer.
The new code follows the comment `Perform CCA on the mask`.
The skimage function to perform CCA is `skimage.measure.label`.
It has one positional argument, where we supply `mask`, the binary image to work on.
With an optional argument we, specify the `connectivity` in units of orthogonal jumps.
By setting `connectivity=2` we will consider a particular pixel connected to a second one, if the second one is reachable with two orthogonal jumps from the first pixel.
The function returns an image in which each object is represented with a unique pixel value.
We assign this image to the variable `labeled_image`.

Calling the script with the `junk.jpg` image and `sigma=2.0` and `threshold=0.9` yields an all black image.
Note: this behavior might change in future versions, or not occur with a different image viewer.

What went wrong?

When we hover with the mouse over this black image, the underlying pixel values are shown as numbers in the lower left corner.
We can see that in some positions they are not `0`, but still this image is black.

Let's find out more by examining `labeled_image`.
Properties that might be interesting in this context are `dtype`, the minimum and maximum value.
We can do so by adding the following lines:

~~~
print("dtype:", labeled_image.dtype)
<<<<<<< HEAD
print("min:", numpy.min(labeled_image))
print("max:", numpy.max(labeled_image))
=======
print("min:", np.min(labeled_image))
print("max:", np.max(labeled_image))
>>>>>>> 03c76794
~~~
{: .python}

Examining the output can give us a clue:

~~~
dtype: int64
min: 0
max: 11
~~~
{: .output}

The `dtype` of `labeled_image` is `int64`.
This means that values in this image range from `-2 ** 63` to `2 ** 63 - 1`.
Those are really big numbers.
From this available space we only use the range from `0` to `11`.
When showing this image in the viewer, it squeezes the complete range into 256 gray values.
The range of our numbers does not produce any visible change.
The `skimage` library has tools to cope with this a situation.
In the `skimage.color` module has a function `label2rgb()` that will do the conversion.
We have already used the `skimage.color` module to convert color images to gray scale images.
`skimage.color.label2rgb()` will create a new color image.
All objects are colored according to a list of colors that can be customized.
In order to see our objects, we can add the following code to our program:

~~~
<<<<<<< HEAD
# convert the labeled_image to color image
colored_labeled_image = skimage.color.label2rgb(labeled_image, bg_label=0)

# show the created image in the viewer
viewer = skimage.viewer.Viewer(colored_labeled_image)
=======
# convert the label image to color image
colored_labeled_image = skimage.color.label2rgb(labeled_image, bg_label=0)

# show the created image in the viewer
viewer = skimage.viewer.ImageViewer(colored_labeled_image)
>>>>>>> 03c76794
viewer.show()
~~~
{: .python}


> ## How many objects are in that image (15 min)
>
> Now, it is your turn to practice. Using the original `junk.png` image, copy the `CCA.py` script to a new file `CCA-count.py`.
> Modify this script to print out the number of found objects in the end.
>
> ![junk.jpg](../fig/06-junk-before.jpg)
>
> What number of objects would you expect to get?
> How does changing the `sigma` and `threshold` values influence the result?
>
> > ## Solution
> >
> > All pixels that belong to a single object are assigned the same integer value.
> > The algorithm produces consecutive numbers.
> > That means the first object gets the value `1`, the second object the value `2` and so on.
> > This means that, by finding the object with the maximum value, we know how many objects there are in the image.
> > Using the `np.max` function (from Numpy) will give us the maximum value in the image
> >
> > Adding the following code at the end of the `CCA-count.py` program will print out the number of objects
> >
> > ~~~
> > num_objects = np.max(labeled_image)
> > print("Found", num_objects, "objects in the image.")
> > ~~~
> > {: .python}
> >
> > Invoking the program with `sigma=2.0`, and `threshold=0.9` will print
> > ~~~
> > Found 11 objects in the image.
> > ~~~
> > {: .output}
> >
> > Lowering the threshold will result in fewer objects.
> > The higher the threshold is set, the more objects are found.
> > More and more background noise gets picked up as objects.
> >
> > Larger sigmas produce binary masks with less noise and hence a smaller number of objects.
> > Setting sigma too high bears the danger of merging objects.
> {: .solution}
{: .challenge}


## Morphometrics - Describe object features with numbers

<!-- TODO: Morphometrics content -->

> ## Plot a histogram of the object area distribution (15 min)
>
> In the previous exercise we wrote the `CCA-count.py` program and explored how the object count changed with the parameters.
> We had a hard time making the script print out the right number of objects.
> In order to get closer to a solution to this problem, we want to look at the distribution of the object areas.
> Calculate the object properties using `skimage.measure.regionprops` and [generate a histogram]({{ page.root }}/05-creating-histograms).
>
> Make a copy of the `CCA.py` script and modify it to also produce a plot of the histogram of the object area.
>
> What does the histogram tell you about the objects?
>
> Hint: Try to generate a list of object areas first.
>
> > ## Solution
> >
> > ~~~
> > # add the import for pyplot
> > from matplotlib import pyplot as plt
> >
> > # compute object features and extrac object areas
> > object_features = skimage.measure.regionprops(labeled_image)
> > object_areas = [objf["area"] for objf in object_features]
> > plt.hist(object_areas)
> > plt.show()
> > ~~~
> > {: .python}
> {: .solution}
{: .challenge}

> ## Filter objects by area (15 min)
>
> Our `CCA-count.py` program has an apparent problem:
> it is hard to find a combination that produces the right output number.
> In some cases the problem arose that some background noise got picked up as an object.
> With other parameter settings some of the foreground objects got broken up or disappeared completely.
>
> ![junk.jpg mask detail](../fig/09-junk-cca-detail.png)
>
> Modify the program in order to only count large objects.
>
>
> > ## Solution
> >
> {: .solution}
>
> Now make this change visual:
> Modify the label image such that objects below a certain area are set to the background label (0).
>
> > # Solution
> >
> > ~~~
> > # iterate over object_ids and modify the `labeled_image` in-place
> > for object_id, objf in enumerate(object_features, start=1):
> >     if objf["area"] < 10000:
> >         labeled_image[labeled_image == object_id] = 0
> > ~~~
> > {: .python}
> {: .solution}
>
> Lastly print out the count for the large objects
>
> > # Solution
> >
> > ~~~
> > # generate a list of objects above a certain area
> > filtered_list = []
> > for objf in object_features:
> >     if objf["area"] > 10000:
> >         filtered_list.append(objf["area"])
> >
> > print("Found", len(filtered_list), "objects!")
> > ~~~
> > {: .python}
> >
> > The script, if working properly, will produce the following output:
> >
> > ~~~
> > Fount 7 objects!
> > ~~~
> > {: .output}
> {: .solution}
{: .challenge}

<!-- TODO: color-by-feature --><|MERGE_RESOLUTION|>--- conflicted
+++ resolved
@@ -250,13 +250,8 @@
 
 ~~~
 print("dtype:", labeled_image.dtype)
-<<<<<<< HEAD
-print("min:", numpy.min(labeled_image))
-print("max:", numpy.max(labeled_image))
-=======
 print("min:", np.min(labeled_image))
 print("max:", np.max(labeled_image))
->>>>>>> 03c76794
 ~~~
 {: .python}
 
@@ -283,19 +278,11 @@
 In order to see our objects, we can add the following code to our program:
 
 ~~~
-<<<<<<< HEAD
-# convert the labeled_image to color image
-colored_labeled_image = skimage.color.label2rgb(labeled_image, bg_label=0)
-
-# show the created image in the viewer
-viewer = skimage.viewer.Viewer(colored_labeled_image)
-=======
 # convert the label image to color image
 colored_labeled_image = skimage.color.label2rgb(labeled_image, bg_label=0)
 
 # show the created image in the viewer
 viewer = skimage.viewer.ImageViewer(colored_labeled_image)
->>>>>>> 03c76794
 viewer.show()
 ~~~
 {: .python}
