--- conflicted
+++ resolved
@@ -85,11 +85,7 @@
 
 ~~~
 # create the histogram
-<<<<<<< HEAD
 histogram = np.histogram(image, bins=256, range=(0, 1))[0]
-=======
-histogram = np.histogram(image, bins = 256, range = (0, 256))
->>>>>>> ef3906a0
 ~~~
 {: .python}
 
@@ -97,17 +93,9 @@
 the histogram. We pass in `256` because we want to see the pixel count for
 each of the 256 possible values in the grayscale image.
 
-<<<<<<< HEAD
 The parameter `range` is the range of values each of the pixels in the image can
 have. Here, we pass 0 and 1, which is the value range of our input image after transforming it
 to grayscale.
-=======
-The parameter `range` is the range of values that each of the pixels in the image can
-have. Assuming 24-bit color, each channel has values between 0 and 255. We 
-communicate that to the `np.histogram()` function with the `(0, 256)` parameter,
-which is somewhat confusing. The minimum value is inclusive, while the 
-maximum value is *one more* than the actual maximum value of the range. 
->>>>>>> ef3906a0
 
 The first output of the `np.histogram` function is a one-dimensional NumPy array,
 with 256 rows and one column, representing the number of pixels with the color
@@ -157,13 +145,8 @@
 > `plt.hist()`. We will not use it in this lesson in order to understand how to calculate
 > histograms in more detail. In practice, it is a good idea to use this function, because it
 > visualizes histograms more appropriately than `plt.plot()`.
-<<<<<<< HEAD
 > Here, you could use it by calling `plt.hist(image, bins=256, range=(0, 1))` instead of
 > `np.histogram()` and `plt.plot()`.
-=======
-> Here, you could use it by calling `plt.hist(image, bins = 256, range = (0, 256))` instead of
-> `numpy.histogram()` and `plt.plot()`.
->>>>>>> ef3906a0
 > 
 > 
 {: .callout}
