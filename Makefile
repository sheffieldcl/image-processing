## ========================================
## Commands for both workshop and lesson websites.

# Settings
MAKEFILES=Makefile $(wildcard *.mk)
<<<<<<< HEAD
JEKYLL_VERSION=3.8.5
JEKYLL=bundle install --path .vendor/bundle && bundle update && bundle exec jekyll
PARSER=bin/markdown_ast.rb
DST=_site

=======
JEKYLL=bundle config set --local path .vendor/bundle && bundle install && bundle update && bundle exec jekyll
PARSER=bin/markdown_ast.rb
DST=_site

# Find Docker
DOCKER := $(shell which docker 2>/dev/null)

>>>>>>> 332145f0
# Check Python 3 is installed and determine if it's called via python3 or python
# (https://stackoverflow.com/a/4933395)
PYTHON3_EXE := $(shell which python3 2>/dev/null)
ifneq (, $(PYTHON3_EXE))
  ifeq (,$(findstring Microsoft/WindowsApps/python3,$(subst \,/,$(PYTHON3_EXE))))
<<<<<<< HEAD
    PYTHON := python3
=======
    PYTHON := $(PYTHON3_EXE)
>>>>>>> 332145f0
  endif
endif

ifeq (,$(PYTHON))
  PYTHON_EXE := $(shell which python 2>/dev/null)
  ifneq (, $(PYTHON_EXE))
    PYTHON_VERSION_FULL := $(wordlist 2,4,$(subst ., ,$(shell python --version 2>&1)))
    PYTHON_VERSION_MAJOR := $(word 1,${PYTHON_VERSION_FULL})
<<<<<<< HEAD
    ifneq (3, ${PYTHON_VERSION_MAJOR})
      $(error "Your system does not appear to have Python 3 installed.")
    endif
    PYTHON := python
  else
      $(error "Your system does not appear to have any Python installed.")
=======
    ifeq (3, ${PYTHON_VERSION_MAJOR})
      PYTHON := $(PYTHON_EXE)
    else
      PYTHON_NOTE = "Your system does not appear to have Python 3 installed."
    endif
  else
      PYTHON_NOTE = "Your system does not appear to have any Python installed."
>>>>>>> 332145f0
  endif
endif


<<<<<<< HEAD
# Controls
.PHONY : commands clean files
.NOTPARALLEL:
all : commands

## commands         : show all commands.
commands :
	@grep -h -E '^##' ${MAKEFILES} | sed -e "s/## //g"

## docker-serve     : use docker to build the site
docker-serve :
	docker run --rm -it --volume ${PWD}:/srv/jekyll \
           --volume=${PWD}/.docker-vendor/bundle:/usr/local/bundle \
           -p 127.0.0.1:4000:4000 \
           jekyll/jekyll:${JEKYLL_VERSION} \
           bin/run-make-docker-serve.sh

## serve            : run a local server.
serve : lesson-md
=======
# Default target
.DEFAULT_GOAL := commands

## I. Commands for both workshop and lesson websites
## =================================================

.PHONY: site docker-serve repo-check clean clean-rmd

## * serve            : render website and run a local server
serve : lesson-md index.md
>>>>>>> 332145f0
	${JEKYLL} serve

## * site             : build website but do not run a server
site : lesson-md index.md
	${JEKYLL} build

## * docker-serve     : use Docker to serve the site
docker-serve :
ifeq (, $(DOCKER))
	$(error Your system does not appear to have Docker installed)
else
	@$(DOCKER) pull carpentries/lesson-docker:latest
	@$(DOCKER) run --rm -it \
		-v $${PWD}:/home/rstudio \
		-p 4000:4000 \
		-p 8787:8787 \
		-e USERID=$$(id -u) \
		-e GROUPID=$$(id -g) \
		carpentries/lesson-docker:latest
endif

## * repo-check       : check repository settings
repo-check : python
	@${PYTHON} bin/repo_check.py -s .

## * clean            : clean up junk files
clean :
	@rm -rf ${DST}
	@rm -rf .sass-cache
	@rm -rf bin/__pycache__
	@rm -rf .vendor
	@rm -rf .bundle
	@rm -f Gemfile.lock
	@find . -name .DS_Store -exec rm {} \;
	@find . -name '*~' -exec rm {} \;
	@find . -name '*.pyc' -exec rm {} \;

## * clean-rmd        : clean intermediate R files (that need to be committed to the repo)
clean-rmd :
	@rm -rf ${RMD_DST}
	@rm -rf fig/rmd-*


##
## II. Commands specific to workshop websites
## =================================================

.PHONY : workshop-check

<<<<<<< HEAD
## workshop-check   : check workshop homepage.
workshop-check :
	@${PYTHON} bin/workshop_check.py .
=======
## * workshop-check   : check workshop homepage
workshop-check : python
	@${PYTHON} bin/workshop_check.py .

>>>>>>> 332145f0

##
## III. Commands specific to lesson websites
## =================================================

.PHONY : lesson-check lesson-md lesson-files lesson-fixme install-rmd-deps

# RMarkdown files
RMD_SRC = $(wildcard _episodes_rmd/*.Rmd)
RMD_DST = $(patsubst _episodes_rmd/%.Rmd,_episodes/%.md,$(RMD_SRC))

# Lesson source files in the order they appear in the navigation menu.
MARKDOWN_SRC = \
  index.md \
  CODE_OF_CONDUCT.md \
  setup.md \
  $(sort $(wildcard _episodes/*.md)) \
  reference.md \
  $(sort $(wildcard _extras/*.md)) \
  LICENSE.md

# Generated lesson files in the order they appear in the navigation menu.
HTML_DST = \
  ${DST}/index.html \
  ${DST}/conduct/index.html \
  ${DST}/setup/index.html \
  $(patsubst _episodes/%.md,${DST}/%/index.html,$(sort $(wildcard _episodes/*.md))) \
  ${DST}/reference.html \
  $(patsubst _extras/%.md,${DST}/%/index.html,$(sort $(wildcard _extras/*.md))) \
  ${DST}/license/index.html

## * install-rmd-deps : Install R packages dependencies to build the RMarkdown lesson
install-rmd-deps:
	@${SHELL} bin/install_r_deps.sh

## * lesson-md        : convert Rmarkdown files to markdown
lesson-md : ${RMD_DST}

_episodes/%.md: _episodes_rmd/%.Rmd install-rmd-deps
	@mkdir -p _episodes
	@$(SHELL) bin/knit_lessons.sh $< $@

<<<<<<< HEAD
## lesson-check     : validate lesson Markdown.
lesson-check : lesson-fixme
	@${PYTHON} bin/lesson_check.py -s . -p ${PARSER} -r _includes/links.md

## lesson-check-all : validate lesson Markdown, checking line lengths and trailing whitespace.
lesson-check-all :
	@${PYTHON} bin/lesson_check.py -s . -p ${PARSER} -r _includes/links.md -l -w --permissive

## unittest         : run unit tests on checking tools.
unittest :
=======
## * lesson-check     : validate lesson Markdown
lesson-check : python lesson-fixme
	@${PYTHON} bin/lesson_check.py -s . -p ${PARSER} -r _includes/links.md

## * lesson-check-all : validate lesson Markdown, checking line lengths and trailing whitespace
lesson-check-all : python
	@${PYTHON} bin/lesson_check.py -s . -p ${PARSER} -r _includes/links.md -l -w --permissive

## * unittest         : run unit tests on checking tools
unittest : python
>>>>>>> 332145f0
	@${PYTHON} bin/test_lesson_check.py

## * lesson-files     : show expected names of generated files for debugging
lesson-files :
	@echo 'RMD_SRC:' ${RMD_SRC}
	@echo 'RMD_DST:' ${RMD_DST}
	@echo 'MARKDOWN_SRC:' ${MARKDOWN_SRC}
	@echo 'HTML_DST:' ${HTML_DST}

## * lesson-fixme     : show FIXME markers embedded in source files
lesson-fixme :
	@grep --fixed-strings --word-regexp --line-number --no-messages FIXME ${MARKDOWN_SRC} || true

##
## IV. Auxililary (plumbing) commands
## =================================================

.PHONY : commands python

## * commands         : show all commands.
commands :
	@sed -n -e '/^##/s|^##[[:space:]]*||p' $(MAKEFILE_LIST)

python :
ifeq (, $(PYTHON))
	$(error $(PYTHON_NOTE))
else
	@:
endif

index.md :
ifeq (, $(wildcard index.md))
	$(error index.md not found)
else
	@:
endif<|MERGE_RESOLUTION|>--- conflicted
+++ resolved
@@ -3,13 +3,6 @@
 
 # Settings
 MAKEFILES=Makefile $(wildcard *.mk)
-<<<<<<< HEAD
-JEKYLL_VERSION=3.8.5
-JEKYLL=bundle install --path .vendor/bundle && bundle update && bundle exec jekyll
-PARSER=bin/markdown_ast.rb
-DST=_site
-
-=======
 JEKYLL=bundle config set --local path .vendor/bundle && bundle install && bundle update && bundle exec jekyll
 PARSER=bin/markdown_ast.rb
 DST=_site
@@ -17,17 +10,12 @@
 # Find Docker
 DOCKER := $(shell which docker 2>/dev/null)
 
->>>>>>> 332145f0
 # Check Python 3 is installed and determine if it's called via python3 or python
 # (https://stackoverflow.com/a/4933395)
 PYTHON3_EXE := $(shell which python3 2>/dev/null)
 ifneq (, $(PYTHON3_EXE))
   ifeq (,$(findstring Microsoft/WindowsApps/python3,$(subst \,/,$(PYTHON3_EXE))))
-<<<<<<< HEAD
-    PYTHON := python3
-=======
     PYTHON := $(PYTHON3_EXE)
->>>>>>> 332145f0
   endif
 endif
 
@@ -36,14 +24,6 @@
   ifneq (, $(PYTHON_EXE))
     PYTHON_VERSION_FULL := $(wordlist 2,4,$(subst ., ,$(shell python --version 2>&1)))
     PYTHON_VERSION_MAJOR := $(word 1,${PYTHON_VERSION_FULL})
-<<<<<<< HEAD
-    ifneq (3, ${PYTHON_VERSION_MAJOR})
-      $(error "Your system does not appear to have Python 3 installed.")
-    endif
-    PYTHON := python
-  else
-      $(error "Your system does not appear to have any Python installed.")
-=======
     ifeq (3, ${PYTHON_VERSION_MAJOR})
       PYTHON := $(PYTHON_EXE)
     else
@@ -51,32 +31,10 @@
     endif
   else
       PYTHON_NOTE = "Your system does not appear to have any Python installed."
->>>>>>> 332145f0
   endif
 endif
 
 
-<<<<<<< HEAD
-# Controls
-.PHONY : commands clean files
-.NOTPARALLEL:
-all : commands
-
-## commands         : show all commands.
-commands :
-	@grep -h -E '^##' ${MAKEFILES} | sed -e "s/## //g"
-
-## docker-serve     : use docker to build the site
-docker-serve :
-	docker run --rm -it --volume ${PWD}:/srv/jekyll \
-           --volume=${PWD}/.docker-vendor/bundle:/usr/local/bundle \
-           -p 127.0.0.1:4000:4000 \
-           jekyll/jekyll:${JEKYLL_VERSION} \
-           bin/run-make-docker-serve.sh
-
-## serve            : run a local server.
-serve : lesson-md
-=======
 # Default target
 .DEFAULT_GOAL := commands
 
@@ -87,7 +45,6 @@
 
 ## * serve            : render website and run a local server
 serve : lesson-md index.md
->>>>>>> 332145f0
 	${JEKYLL} serve
 
 ## * site             : build website but do not run a server
@@ -137,16 +94,10 @@
 
 .PHONY : workshop-check
 
-<<<<<<< HEAD
-## workshop-check   : check workshop homepage.
-workshop-check :
-	@${PYTHON} bin/workshop_check.py .
-=======
 ## * workshop-check   : check workshop homepage
 workshop-check : python
 	@${PYTHON} bin/workshop_check.py .
 
->>>>>>> 332145f0
 
 ##
 ## III. Commands specific to lesson websites
@@ -189,18 +140,6 @@
 	@mkdir -p _episodes
 	@$(SHELL) bin/knit_lessons.sh $< $@
 
-<<<<<<< HEAD
-## lesson-check     : validate lesson Markdown.
-lesson-check : lesson-fixme
-	@${PYTHON} bin/lesson_check.py -s . -p ${PARSER} -r _includes/links.md
-
-## lesson-check-all : validate lesson Markdown, checking line lengths and trailing whitespace.
-lesson-check-all :
-	@${PYTHON} bin/lesson_check.py -s . -p ${PARSER} -r _includes/links.md -l -w --permissive
-
-## unittest         : run unit tests on checking tools.
-unittest :
-=======
 ## * lesson-check     : validate lesson Markdown
 lesson-check : python lesson-fixme
 	@${PYTHON} bin/lesson_check.py -s . -p ${PARSER} -r _includes/links.md
@@ -211,7 +150,6 @@
 
 ## * unittest         : run unit tests on checking tools
 unittest : python
->>>>>>> 332145f0
 	@${PYTHON} bin/test_lesson_check.py
 
 ## * lesson-files     : show expected names of generated files for debugging
