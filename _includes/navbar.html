--- conflicted
+++ resolved
@@ -35,42 +35,27 @@
       </a>
       {% endif %}
 
-<<<<<<< HEAD
-      {% comment %} Mostrar siempre el enlace a la página de inicio. {% endcomment %}
-      <a class="navbar-brand" href="{{ page.root }}{% link index.md %}">Inicio</a>
-=======
-      {% comment %} Always show link to home page. {% endcomment %}
-      <a class="navbar-brand" href="{{ relative_root_path }}{% link index.md %}">Home</a>
->>>>>>> 53e99135
+
+      {% comment %}  Mostrar siempre el enlace a la página de inicio. {% endcomment %}
+      <a class="navbar-brand" href="{{ relative_root_path }}{% link index.md %}">Inicio</a>
 
     </div>
     <div class="collapse navbar-collapse" id="bs-example-navbar-collapse-1">
       <ul class="nav navbar-nav">
 
-<<<<<<< HEAD
-	{% comment %} Mostrar siempre el código de conducta. {% endcomment %}
-        <li><a href="{{ page.root }}{% link CODE_OF_CONDUCT.md %}">Code of Conduct</a></li>
-
-        {% if site.kind == "lesson" %}
-	{% comment %} Muestra las instrucciones de configuración. {% endcomment %}
-        <li><a href="{{ page.root }}{% link setup.md %}">Configuración</a></li>
-
-        {% comment %} Muestra episodios de lecciones para lecciones. {% endcomment %}
-        <li class="dropdown">
-          <a href="{{ page.root }}/" class="dropdown-toggle" data-toggle="dropdown" role="button" aria-haspopup="true" aria-expanded="false">Episodios<span class="caret"></span></a>
-=======
 	{% comment %} Always show code of conduct. {% endcomment %}
         <li><a href="{{ relative_root_path }}{% link CODE_OF_CONDUCT.md %}">Code of Conduct</a></li>
 
         {% if site.kind == "lesson" %}
-	{% comment %} Show setup instructions. {% endcomment %}
+        {% comment %} Muestra las instrucciones de configuración. {% endcomment %}
         <li><a href="{{ relative_root_path }}{% link setup.md %}">Setup</a></li>
 
-        {% comment %} Show lesson episodes for lessons. {% endcomment %}
+        {% comment %} Muestra episodios de lecciones para lecciones. {% endcomment %}
+
         {% if lesson_episodes.size > 0 %}
         <li class="dropdown">
           <a href="{{ relative_root_path }}/" class="dropdown-toggle" data-toggle="dropdown" role="button" aria-haspopup="true" aria-expanded="false">Episodes <span class="caret"></span></a>
->>>>>>> 53e99135
+
           <ul class="dropdown-menu">
             {% for lesson_episode in lesson_episodes %}
             {% if site.episode_order %}
@@ -81,11 +66,7 @@
             <li><a href="{{ relative_root_path }}{{ episode.url }}">{{ episode.title }}</a></li>
             {% endfor %}
 	    <li role="separator" class="divider"></li>
-<<<<<<< HEAD
-            <li><a href="{{ page.root }}{% link aio.md %}">Todo en una sola página (Beta)</a></li>
-=======
-            <li><a href="{{ relative_root_path }}{% link aio.md %}">All in one page (Beta)</a></li>
->>>>>>> 53e99135
+            <li><a href="{{ relative_root_path }}{% link aio.md %}">Todo en una sola página (Beta)</a></li>
           </ul>
         </li>
         {% endif %}
@@ -94,16 +75,9 @@
 	{% comment %} Muestra extras para las lecciones o si este es el repositorio principal de la plantilla del taller (donde contienen documentación). {% endcomment %}
 	{% if site.kind == "lesson" %}
         <li class="dropdown">
-<<<<<<< HEAD
-          <a href="{{ page.root }}/" class="dropdown-toggle" data-toggle="dropdown" role="button" aria-haspopup="true" aria-expanded="false">Extras<span class="caret"></span></a>
+          <a href="{{ relative_root_path }}/" class="dropdown-toggle" data-toggle="dropdown" role="button" aria-haspopup="true" aria-expanded="false">Extras<span class="caret"></span></a>
           <ul class="dropdown-menu">
-            <li><a href="{{ page.root }}{% link reference.md %}">Referencia</a></li>
-            {% for extra in site.extras %}
-            <li><a href="{{ page.root }}{{ extra.url }}">{{ extra.title }}</a></li>
-=======
-          <a href="{{ relative_root_path }}/" class="dropdown-toggle" data-toggle="dropdown" role="button" aria-haspopup="true" aria-expanded="false">Extras <span class="caret"></span></a>
-          <ul class="dropdown-menu">
-            <li><a href="{{ relative_root_path }}{% link reference.md %}">Reference</a></li>
+            <li><a href="{{ relative_root_path }}{% link reference.md %}">Referencia</a></li>
             {% for lesson_extra in lesson_extras %}
             {% if site.extras_order %}
               {% assign extra = site.extras | where: "slug", lesson_extra | first %}
@@ -111,31 +85,18 @@
               {% assign extra = lesson_extra %}
             {% endif %}
             <li><a href="{{ relative_root_path }}{{ extra.url }}">{{ extra.title }}</a></li>
->>>>>>> 53e99135
             {% endfor %}
           </ul>
         </li>
 	{% endif %}
-
-<<<<<<< HEAD
-	{% comment %} Mostrar siempre licencia. {% endcomment %}
-        <li><a href="{{ page.root }}{% link LICENSE.md %}">Licencia</a></li>
+	{% comment %} Always show license. {% endcomment %}
+        <li><a href="{{ relative_root_path }}{% link LICENSE.md %}">Licencia</a></li>
 	{% if page.source %}
 	{% if page.source == "Rmd" %}
-	<li><a href="{{site.github.repository_url}}/edit/gh-pages/{{page.path|replace: "_episodes", "_episodes_rmd" | replace: ".md", ".Rmd"}}">Mejore esta página<span class="glyphicon glyphicon-pencil" aria-hidden="true"></span></a></li>
+	<li><a href="{{repo_url}}/edit/{{ default_branch }}/{{page.path|replace: "_episodes", "_episodes_rmd" | replace: ".md", ".Rmd"}}" data-checker-ignore>Mejore esta página<span class="glyphicon glyphicon-pencil" aria-hidden="true"></span></a></li>
 	{% endif %}
 	{% else %}
-	<li><a href="{{site.github.repository_url}}/edit/gh-pages/{{page.path}}">Mejora esta página<span class="glyphicon glyphicon-pencil" aria-hidden="true"></span></a></li>
-=======
-	{% comment %} Always show license. {% endcomment %}
-        <li><a href="{{ relative_root_path }}{% link LICENSE.md %}">License</a></li>
-	{% if page.source %}
-	{% if page.source == "Rmd" %}
-	<li><a href="{{repo_url}}/edit/{{ default_branch }}/{{page.path|replace: "_episodes", "_episodes_rmd" | replace: ".md", ".Rmd"}}" data-checker-ignore>Improve this page <span class="glyphicon glyphicon-pencil" aria-hidden="true"></span></a></li>
-	{% endif %}
-	{% else %}
-	<li><a href="{{repo_url}}/edit/{{ default_branch}}/{{page.path}}" data-checker-ignore>Improve this page <span class="glyphicon glyphicon-pencil" aria-hidden="true"></span></a></li>
->>>>>>> 53e99135
+	<li><a href="{{repo_url}}/edit/{{ default_branch}}/{{page.path}}" data-checker-ignore>Mejore esta página<span class="glyphicon glyphicon-pencil" aria-hidden="true"></span></a></li>
 	{% endif %}
       </ul>
       <form class="navbar-form navbar-right" role="search" id="search" onsubmit="google_search(); return false;">
